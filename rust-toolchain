--- conflicted
+++ resolved
@@ -4,14 +4,6 @@
 # profile = "minimal"
 
 [toolchain]
-<<<<<<< HEAD
-# gotta use this for succinct, and explicitly run
-#   $cargo +nightly-2024-01-25  build --features succinct
-# cuz +nightly overrides the rust-toolchain with the latest nightly,
-# but u have to specify nightly otherwise the nightly features required by lib complaints
-channel = "nightly-2024-01-25"
-components = ["llvm-tools", "rustc-dev"]
-=======
 channel = "nightly-2024-01-25"
 components = ["clippy", "rustfmt", "rust-src"]
 profile = "minimal"
@@ -20,5 +12,4 @@
 # sp1: cargo +nightly-2024-01-25 run --features succinct
 # [toolchain]
 # channel = "nightly-2024-01-25"
-# components = ["llvm-tools", "rustc-dev"]
->>>>>>> ebcfdd4f
+# components = ["llvm-tools", "rustc-dev"]